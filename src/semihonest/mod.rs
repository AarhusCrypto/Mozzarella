// -*- mode: rust; -*-
//
// This file is part of twopac.
// Copyright © 2019 Galois, Inc.
// See LICENSE for licensing information.

//! Implementation of semi-honest two-party computation.

mod evaluator;
mod garbler;

pub use evaluator::Evaluator;
pub use garbler::Garbler;

#[cfg(test)]
mod tests {
    use super::*;
    use fancy_garbling::circuit::Circuit;
    use fancy_garbling::dummy::Dummy;
    use fancy_garbling::util::RngExt;
    use fancy_garbling::{CrtBundle, CrtGadgets, Fancy, FancyInput};
    use itertools::Itertools;
    use ocelot::ot::{ChouOrlandiReceiver, ChouOrlandiSender};
<<<<<<< HEAD
    use scuttlebutt::{AbstractChannel, AesRng, Channel};
=======
    use scuttlebutt::{AesRng, Channel, AbstractChannel};
>>>>>>> b2c65651
    use std::io::{BufReader, BufWriter};
    use std::os::unix::net::UnixStream;

    type Reader = BufReader<UnixStream>;
    type Writer = BufWriter<UnixStream>;
    type MyChannel = Channel<Reader, Writer>;

    fn addition<F: Fancy>(f: &mut F, a: &F::Item, b: &F::Item) -> Result<(), F::Error> {
        let c = f.add(&a, &b)?;
        f.output(&c)?;
        Ok(())
    }

    #[test]
    fn test_addition_circuit() {
        for a in 0..2 {
            for b in 0..2 {
                let (sender, receiver) = UnixStream::pair().unwrap();
                std::thread::spawn(move || {
                    let rng = AesRng::new();
                    let reader = BufReader::new(sender.try_clone().unwrap());
                    let writer = BufWriter::new(sender);
                    let channel = Channel::new(reader, writer);
<<<<<<< HEAD
                    let mut gb =
                        Garbler::<MyChannel, AesRng, ChouOrlandiSender>::new(channel, rng, &[])
                            .unwrap();
                    let x = gb.garbler_input(a, 3).unwrap();
                    let ys = gb.evaluator_inputs(&[3]).unwrap();
=======
                    let mut gb = Garbler::<Reader, Writer, AesRng, ChouOrlandiSender>::new(
                        channel,
                        rng,
                        &[],
                    )
                    .unwrap();
                    let x = gb.encode(a, 3).unwrap();
                    let ys = gb.receive_many(&[3]).unwrap();
>>>>>>> b2c65651
                    addition(&mut gb, &x, &ys[0]).unwrap();
                });
                let rng = AesRng::new();
                let reader = BufReader::new(receiver.try_clone().unwrap());
                let writer = BufWriter::new(receiver);
                let channel = Channel::new(reader, writer);
                let mut ev =
<<<<<<< HEAD
                    Evaluator::<MyChannel, AesRng, ChouOrlandiReceiver>::new(channel, rng).unwrap();
                let x = ev.garbler_input(3).unwrap();
                let ys = ev.evaluator_inputs(&[b], &[3]).unwrap();
=======
                    Evaluator::<Reader, Writer, AesRng, ChouOrlandiReceiver>::new(channel, rng)
                        .unwrap();
                let x = ev.receive(3).unwrap();
                let ys = ev.encode_many(&[b], &[3]).unwrap();
>>>>>>> b2c65651
                addition(&mut ev, &x, &ys[0]).unwrap();
                let output = ev.decode_output().unwrap();
                assert_eq!(vec![(a + b) % 3], output);
            }
        }
    }

    fn relu<F: Fancy>(b: &mut F, xs: &[CrtBundle<F::Item>]) {
        for x in xs.iter() {
            let q = x.composite_modulus();
            let c = b.crt_constant_bundle(1, q).unwrap();
            let y = b.crt_mul(&x, &c).unwrap();
            let z = b.crt_relu(&y, "100%", None).unwrap();
            for w in z.iter() {
                b.output(w).unwrap();
            }
        }
    }

    #[test]
    fn test_complex_circuit() {
        let mut rng = rand::thread_rng();
        let n = 10;
        let ps = fancy_garbling::util::primes_with_width(10);
        let q = fancy_garbling::util::product(&ps);
        let input = (0..n).map(|_| rng.gen_u128() % q).collect::<Vec<u128>>();

        // Run dummy version.
        let mut dummy = Dummy::new();
        let dummy_input = input
            .iter()
            .map(|x| dummy.crt_encode(*x, q).unwrap())
            .collect_vec();
        relu(&mut dummy, &dummy_input);
        let target = dummy.get_output();

        // Run 2PC version.
        let (sender, receiver) = UnixStream::pair().unwrap();
        std::thread::spawn(move || {
            let rng = AesRng::new();
            let reader = BufReader::new(sender.try_clone().unwrap());
            let writer = BufWriter::new(sender);
            let channel = Channel::new(reader, writer);
            let mut gb =
<<<<<<< HEAD
                Garbler::<MyChannel, AesRng, ChouOrlandiSender>::new(channel, rng, &[]).unwrap();
            let xs = input
                .iter()
                .map(|x| {
                    let (g, e) = gb.crt_encode_wire(*x, q).unwrap();
                    tx.send(e).unwrap();
                    g
                })
                .collect_vec();
=======
                Garbler::<Reader, Writer, AesRng, ChouOrlandiSender>::new(channel, rng, &[])
                    .unwrap();
            let xs = gb.crt_encode_many(&input, q).unwrap();
>>>>>>> b2c65651
            relu(&mut gb, &xs);
        });

        let rng = AesRng::new();
        let reader = BufReader::new(receiver.try_clone().unwrap());
        let writer = BufWriter::new(receiver);
        let channel = Channel::new(reader, writer);
        let mut ev =
<<<<<<< HEAD
            Evaluator::<MyChannel, AesRng, ChouOrlandiReceiver>::new(channel, rng).unwrap();
        let xs = (0..n).map(|_| rx.recv().unwrap()).collect_vec();
=======
            Evaluator::<Reader, Writer, AesRng, ChouOrlandiReceiver>::new(channel, rng).unwrap();
        let xs = ev.crt_receive_many(n, q).unwrap();
>>>>>>> b2c65651
        relu(&mut ev, &xs);
        let result = ev.decode_output().unwrap();
        assert_eq!(target, result);
    }

    #[test]
    fn test_aes() {
        let mut circ = Circuit::parse("circuits/AES-non-expanded.txt").unwrap();

        circ.print_info().unwrap();

        let mut circ_ = circ.clone();
        let (sender, receiver) = UnixStream::pair().unwrap();
        let handle = std::thread::spawn(move || {
            let rng = AesRng::new();
            let reader = BufReader::new(sender.try_clone().unwrap());
            let writer = BufWriter::new(sender);
            let channel = Channel::new(reader, writer);
            let mut gb =
<<<<<<< HEAD
                Garbler::<MyChannel, AesRng, ChouOrlandiSender>::new(channel, rng, &[]).unwrap();
            let xs = gb.garbler_inputs(&vec![0_u16; 128], &vec![2; 128]).unwrap();
            let ys = gb.evaluator_inputs(&vec![2; 128]).unwrap();
=======
                Garbler::<Reader, Writer, AesRng, ChouOrlandiSender>::new(channel, rng, &[])
                    .unwrap();
            let xs = gb.encode_many(&vec![0_u16; 128], &vec![2; 128]).unwrap();
            let ys = gb.receive_many(&vec![2; 128]).unwrap();
>>>>>>> b2c65651
            circ_.eval(&mut gb, &xs, &ys).unwrap();
        });
        let rng = AesRng::new();
        let reader = BufReader::new(receiver.try_clone().unwrap());
        let writer = BufWriter::new(receiver);
        let channel = Channel::new(reader, writer);
        let mut ev =
<<<<<<< HEAD
            Evaluator::<MyChannel, AesRng, ChouOrlandiReceiver>::new(channel, rng).unwrap();
        let xs = ev.garbler_inputs(&vec![2; 128]).unwrap();
=======
            Evaluator::<Reader, Writer, AesRng, ChouOrlandiReceiver>::new(channel, rng).unwrap();
        let xs = ev.receive_many(&vec![2; 128]).unwrap();
>>>>>>> b2c65651
        let ys = ev
            .encode_many(&vec![0_u16; 128], &vec![2; 128])
            .unwrap();
        circ.eval(&mut ev, &xs, &ys).unwrap();
        handle.join().unwrap();
    }

    #[test]
    fn reusable_wirelabels() {
        let mut rng = AesRng::new();

        let q = rng.gen_u16() % 100;
        let a = rng.gen_u16() % q;
        let b = rng.gen_u16() % q;

        let (sender, receiver) = UnixStream::pair().unwrap();
        std::thread::spawn(move || {
            let reader = BufReader::new(sender.try_clone().unwrap());
            let writer = BufWriter::new(sender);
            let channel = Channel::new(reader, writer);
            let mut gb = Garbler::<MyChannel, AesRng, ChouOrlandiSender>::new(
                channel.clone(),
                AesRng::new(),
                &[],
            )
            .unwrap();
            let x = gb.encode(a, q).unwrap();
            let y = gb.receive(q).unwrap();
            let z = gb.add(&x, &y).unwrap();

            // new garbler instance, with mod 3 delta reused
            let d = gb.delta(q);
            let mut gb2 =
                Garbler::<MyChannel, AesRng, ChouOrlandiSender>::new(channel, AesRng::new(), &[d])
                    .unwrap();

            gb2.output(&z).unwrap();
        });

        let reader = BufReader::new(receiver.try_clone().unwrap());
        let writer = BufWriter::new(receiver);
        let channel = Channel::new(reader, writer);
        let mut ev = Evaluator::<MyChannel, AesRng, ChouOrlandiReceiver>::new(
            channel.clone(),
            AesRng::new(),
        )
        .unwrap();
        let x = ev.receive(q).unwrap();
        let y = ev.encode(b, q).unwrap();
        let z = ev.add(&x, &y).unwrap();

        let mut ev2 =
            Evaluator::<MyChannel, AesRng, ChouOrlandiReceiver>::new(channel, AesRng::new())
                .unwrap();
        ev2.output(&z).unwrap();

        let output = ev2.decode_output().unwrap();
        assert_eq!(vec![(a + b) % q], output);
    }
}<|MERGE_RESOLUTION|>--- conflicted
+++ resolved
@@ -21,11 +21,7 @@
     use fancy_garbling::{CrtBundle, CrtGadgets, Fancy, FancyInput};
     use itertools::Itertools;
     use ocelot::ot::{ChouOrlandiReceiver, ChouOrlandiSender};
-<<<<<<< HEAD
     use scuttlebutt::{AbstractChannel, AesRng, Channel};
-=======
-    use scuttlebutt::{AesRng, Channel, AbstractChannel};
->>>>>>> b2c65651
     use std::io::{BufReader, BufWriter};
     use std::os::unix::net::UnixStream;
 
@@ -49,22 +45,11 @@
                     let reader = BufReader::new(sender.try_clone().unwrap());
                     let writer = BufWriter::new(sender);
                     let channel = Channel::new(reader, writer);
-<<<<<<< HEAD
                     let mut gb =
                         Garbler::<MyChannel, AesRng, ChouOrlandiSender>::new(channel, rng, &[])
                             .unwrap();
-                    let x = gb.garbler_input(a, 3).unwrap();
-                    let ys = gb.evaluator_inputs(&[3]).unwrap();
-=======
-                    let mut gb = Garbler::<Reader, Writer, AesRng, ChouOrlandiSender>::new(
-                        channel,
-                        rng,
-                        &[],
-                    )
-                    .unwrap();
                     let x = gb.encode(a, 3).unwrap();
                     let ys = gb.receive_many(&[3]).unwrap();
->>>>>>> b2c65651
                     addition(&mut gb, &x, &ys[0]).unwrap();
                 });
                 let rng = AesRng::new();
@@ -72,16 +57,9 @@
                 let writer = BufWriter::new(receiver);
                 let channel = Channel::new(reader, writer);
                 let mut ev =
-<<<<<<< HEAD
                     Evaluator::<MyChannel, AesRng, ChouOrlandiReceiver>::new(channel, rng).unwrap();
-                let x = ev.garbler_input(3).unwrap();
-                let ys = ev.evaluator_inputs(&[b], &[3]).unwrap();
-=======
-                    Evaluator::<Reader, Writer, AesRng, ChouOrlandiReceiver>::new(channel, rng)
-                        .unwrap();
                 let x = ev.receive(3).unwrap();
                 let ys = ev.encode_many(&[b], &[3]).unwrap();
->>>>>>> b2c65651
                 addition(&mut ev, &x, &ys[0]).unwrap();
                 let output = ev.decode_output().unwrap();
                 assert_eq!(vec![(a + b) % 3], output);
@@ -126,21 +104,8 @@
             let writer = BufWriter::new(sender);
             let channel = Channel::new(reader, writer);
             let mut gb =
-<<<<<<< HEAD
                 Garbler::<MyChannel, AesRng, ChouOrlandiSender>::new(channel, rng, &[]).unwrap();
-            let xs = input
-                .iter()
-                .map(|x| {
-                    let (g, e) = gb.crt_encode_wire(*x, q).unwrap();
-                    tx.send(e).unwrap();
-                    g
-                })
-                .collect_vec();
-=======
-                Garbler::<Reader, Writer, AesRng, ChouOrlandiSender>::new(channel, rng, &[])
-                    .unwrap();
             let xs = gb.crt_encode_many(&input, q).unwrap();
->>>>>>> b2c65651
             relu(&mut gb, &xs);
         });
 
@@ -149,13 +114,8 @@
         let writer = BufWriter::new(receiver);
         let channel = Channel::new(reader, writer);
         let mut ev =
-<<<<<<< HEAD
             Evaluator::<MyChannel, AesRng, ChouOrlandiReceiver>::new(channel, rng).unwrap();
-        let xs = (0..n).map(|_| rx.recv().unwrap()).collect_vec();
-=======
-            Evaluator::<Reader, Writer, AesRng, ChouOrlandiReceiver>::new(channel, rng).unwrap();
         let xs = ev.crt_receive_many(n, q).unwrap();
->>>>>>> b2c65651
         relu(&mut ev, &xs);
         let result = ev.decode_output().unwrap();
         assert_eq!(target, result);
@@ -175,16 +135,9 @@
             let writer = BufWriter::new(sender);
             let channel = Channel::new(reader, writer);
             let mut gb =
-<<<<<<< HEAD
                 Garbler::<MyChannel, AesRng, ChouOrlandiSender>::new(channel, rng, &[]).unwrap();
-            let xs = gb.garbler_inputs(&vec![0_u16; 128], &vec![2; 128]).unwrap();
-            let ys = gb.evaluator_inputs(&vec![2; 128]).unwrap();
-=======
-                Garbler::<Reader, Writer, AesRng, ChouOrlandiSender>::new(channel, rng, &[])
-                    .unwrap();
             let xs = gb.encode_many(&vec![0_u16; 128], &vec![2; 128]).unwrap();
             let ys = gb.receive_many(&vec![2; 128]).unwrap();
->>>>>>> b2c65651
             circ_.eval(&mut gb, &xs, &ys).unwrap();
         });
         let rng = AesRng::new();
@@ -192,16 +145,9 @@
         let writer = BufWriter::new(receiver);
         let channel = Channel::new(reader, writer);
         let mut ev =
-<<<<<<< HEAD
             Evaluator::<MyChannel, AesRng, ChouOrlandiReceiver>::new(channel, rng).unwrap();
-        let xs = ev.garbler_inputs(&vec![2; 128]).unwrap();
-=======
-            Evaluator::<Reader, Writer, AesRng, ChouOrlandiReceiver>::new(channel, rng).unwrap();
         let xs = ev.receive_many(&vec![2; 128]).unwrap();
->>>>>>> b2c65651
-        let ys = ev
-            .encode_many(&vec![0_u16; 128], &vec![2; 128])
-            .unwrap();
+        let ys = ev.encode_many(&vec![0_u16; 128], &vec![2; 128]).unwrap();
         circ.eval(&mut ev, &xs, &ys).unwrap();
         handle.join().unwrap();
     }
