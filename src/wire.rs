//! Low-level operations on wire-labels, the basic building block of garbled circuits.

use crate::fancy::HasModulus;
use crate::util;
use rand::{CryptoRng, Rng, RngCore};
use scuttlebutt::{Block, AES_HASH};
use serde::{Deserialize, Serialize};

/// The essential wire-label type used by garbled circuits.
#[derive(Debug, Clone, PartialEq, Serialize, Deserialize)]
pub enum Wire {
    /// `Mod2` gates are simple 128-bit values.
    Mod2 {
        /// A 128-bit value.
        val: Block,
    },
    /// `ModN` gates contain the modulus, provided by `q`, and a list of `mod-q`
    /// digits.
    ModN {
        /// The modulus of this wire-label.
        q: u16,
        /// A list of `mod-q` digits.
        ds: Vec<u16>,
    },
}

impl std::default::Default for Wire {
    fn default() -> Self {
<<<<<<< HEAD
        Wire::Mod2 { val: Block::default() }
=======
        Wire::Mod2 {
            val: Block::default(),
        }
>>>>>>> 20b78191
    }
}

impl HasModulus for Wire {
    #[inline]
    fn modulus(&self) -> u16 {
        match self {
            Wire::Mod2 { .. } => 2,
            Wire::ModN { q, .. } => *q,
        }
    }
}

impl Wire {
    /// Get the digits of the wire.
    #[inline]
    pub fn digits(&self) -> Vec<u16> {
        match self {
            Wire::Mod2 { val } => (0..128)
                .map(|i| ((u128::from(*val) >> i) as u16) & 1)
                .collect(),
            Wire::ModN { ds, .. } => ds.clone(),
        }
    }

    /// Get the wire represented by `inp` with modulus `q`.
    #[inline]
    pub fn from_block(inp: Block, q: u16) -> Self {
        if q == 2 {
            Wire::Mod2 { val: inp }
        } else if q < 256 && base_conversion::lookup_defined_for_mod(q) {
            let bytes: [u8; 16] = inp.into();

            // the digits in position 15 will be the longest, so we can use stateful
            // (fast) base_q_addition
            let mut ds = base_conversion::lookup_digits_mod_at_position(bytes[15], q, 15).to_vec();
            for i in 0..15 {
                let cs = base_conversion::lookup_digits_mod_at_position(bytes[i], q, i);
                util::base_q_add_eq(&mut ds, &cs, q);
            }

            // drop the digits we won't be able to pack back in again, especially if
            // they get multiplied
            ds.truncate(util::digits_per_u128(q));
            Wire::ModN { q, ds }
        } else {
            Wire::ModN {
                q,
                ds: util::as_base_q_u128(u128::from(inp), q),
            }
        }
    }

    /// Pack the wire to a `Block`.
    #[inline]
    pub fn as_block(&self) -> Block {
        match self {
            Wire::Mod2 { val } => *val,
            Wire::ModN { q, ref ds } => Block::from(util::from_base_q(ds, *q)),
        }
    }

    /// The zero wire with modulus `q`.
    #[inline]
    pub fn zero(q: u16) -> Self {
        match q {
            1 => panic!("[wire::zero] mod 1 not allowed!"),
<<<<<<< HEAD
            2 => Wire::Mod2 { val: Block::default() },
=======
            2 => Wire::Mod2 {
                val: Block::default(),
            },
>>>>>>> 20b78191
            _ => Wire::ModN {
                q,
                ds: vec![0; util::digits_per_u128(q)],
            },
        }
    }

    /// Get a random wire label mod `q`, with the first digit set to `1`.
    #[inline]
    pub fn rand_delta<R: CryptoRng + RngCore>(rng: &mut R, q: u16) -> Self {
        let mut w = Self::rand(rng, q);
        match w {
            Wire::Mod2 { ref mut val } => *val = val.set_color_bit(),
            Wire::ModN { ref mut ds, .. } => ds[0] = 1,
        }
        w
    }

    /// Get the color digit of the wire.
    #[inline]
    pub fn color(&self) -> u16 {
        match self {
            Wire::Mod2 { val } => val.color_bit() as u16,
            Wire::ModN { ref ds, .. } => ds[0],
        }
    }

    /// Add two wires digit-wise, returning a new wire.
    #[inline]
    pub fn plus(&self, other: &Self) -> Self {
        self.clone().plus_mov(other)
    }

    /// Add another wire into this one, digit-wise mod q.
    #[inline]
    pub fn plus_eq<'a>(&'a mut self, other: &Wire) -> &'a mut Wire {
        match (&mut *self, other) {
            (Wire::Mod2 { val: ref mut x }, Wire::Mod2 { val: ref y }) => {
                *x ^= *y;
            }

            (
                Wire::ModN {
                    q: ref xmod,
                    ds: ref mut xs,
                },
                Wire::ModN {
                    q: ref ymod,
                    ds: ref ys,
                },
            ) => {
                debug_assert_eq!(xmod, ymod);
                debug_assert_eq!(xs.len(), ys.len());
                xs.iter_mut().zip(ys.iter()).for_each(|(x, &y)| {
                    let (zp, overflow) = (*x + y).overflowing_sub(*xmod);
                    *x = if overflow { *x + y } else { zp }
                });
            }

            _ => panic!("[wire::plus_eq] unequal moduli!"),
        }

        self
    }

    /// Add another wire into this one, consuming it for chained computations.
    #[inline]
    pub fn plus_mov(mut self, other: &Wire) -> Wire {
        self.plus_eq(other);
        self
    }

    /// Multiply each digit by a constant c mod q, returning a new wire.
    #[inline]
    pub fn cmul(&self, c: u16) -> Self {
        self.clone().cmul_mov(c)
    }

    /// Multiply each digit by a constant c mod q.
    #[inline]
    pub fn cmul_eq(&mut self, c: u16) -> &mut Wire {
        match self {
            Wire::Mod2 { val } => {
                if c & 1 == 0 {
                    *val = Block::default();
                }
            }

            Wire::ModN { q, ds } => {
                ds.iter_mut()
                    .for_each(|d| *d = (*d as u32 * c as u32 % *q as u32) as u16);
            }
        }
        self
    }

    /// Multiply each digit by a constant c mod q, consuming it for chained computations.
    #[inline]
    pub fn cmul_mov(mut self, c: u16) -> Wire {
        self.cmul_eq(c);
        self
    }

    /// Negate all the digits mod q, returning a new wire.
    #[inline]
    pub fn negate(&self) -> Self {
        self.clone().negate_mov()
    }

    /// Negate all the digits mod q.
    #[inline]
    pub fn negate_eq(&mut self) -> &mut Wire {
        match self {
            Wire::Mod2 { val } => *val = val.flip(),
            Wire::ModN { q, ds } => {
                ds.iter_mut().for_each(|d| {
                    if *d > 0 {
                        *d = *q - *d;
                    } else {
                        *d = 0;
                    }
                });
            }
        }
        self
    }

    /// Negate all the digits mod q, consuming it for chained computations.
    #[inline]
    pub fn negate_mov(mut self) -> Wire {
        self.negate_eq();
        self
    }

    /// Subtract two wires, returning the result.
    #[inline]
    pub fn minus(&self, other: &Wire) -> Wire {
        self.clone().minus_mov(other)
    }

    /// Subtract a wire from this one.
    #[inline]
    pub fn minus_eq<'a>(&'a mut self, other: &Wire) -> &'a mut Wire {
        match *self {
            Wire::Mod2 { .. } => self.plus_eq(&other),
            Wire::ModN { .. } => self.plus_eq(&other.negate()),
        }
    }

    /// Subtract a wire from this one, consuming it for chained computations.
    #[inline]
    pub fn minus_mov(mut self, other: &Wire) -> Wire {
        self.minus_eq(other);
        self
    }

    /// Get a random wire mod q.
    #[inline]
    pub fn rand<R: CryptoRng + RngCore>(rng: &mut R, q: u16) -> Wire {
        Self::from_block(rng.gen::<Block>(), q)
    }

    /// Compute the hash of this wire.
    ///
    /// Uses fixed-key AES.
    #[inline]
    pub fn hash(&self, tweak: Block) -> Block {
        AES_HASH.tccr_hash(tweak, self.as_block())
    }

    /// Compute the hash of this wire, converting the result back to a wire.
    ///
    /// Uses fixed-key AES.
    #[inline]
    pub fn hashback(&self, tweak: Block, q: u16) -> Wire {
        Self::from_block(self.hash(tweak), q)
    }
}

////////////////////////////////////////////////////////////////////////////////
// tests

#[cfg(test)]
mod tests {
    use super::*;
    use crate::util::RngExt;
    use itertools::Itertools;
    use rand::thread_rng;

    #[test]
    fn packing() {
        let ref mut rng = thread_rng();
        for _ in 0..100 {
            let q = 2 + (rng.gen_u16() % 111);
            let w = rng.gen_usable_block(q);
            let x = Wire::from_block(w, q);
            let y = x.as_block();
            assert_eq!(w, y);
            let z = Wire::from_block(y, q);
            assert_eq!(x, z);
        }
    }

    #[test]
    fn base_conversion_lookup_method() {
        let ref mut rng = thread_rng();
        for _ in 0..1000 {
            let q = 3 + (rng.gen_u16() % 110);
            let x = rng.gen_u128();
            let w = Wire::from_block(Block::from(x), q);
            let should_be = util::as_base_q_u128(x, q);
            assert_eq!(w.digits(), should_be, "x={} q={}", x, q);
        }
    }

    #[test]
    fn hash() {
        let mut rng = thread_rng();
        for _ in 0..100 {
            let q = 2 + (rng.gen_u16() % 110);
            let x = Wire::rand(&mut rng, q);
            let y = x.hashback(Block::from(1u128), q);
            assert!(x != y);
            match y {
                Wire::Mod2 { val } => assert!(u128::from(val) > 0),
                Wire::ModN { ds, .. } => assert!(!ds.iter().all(|&y| y == 0)),
            }
        }
    }

    #[test]
    fn negation() {
        let ref mut rng = thread_rng();
        for _ in 0..1000 {
            let q = rng.gen_modulus();
            let x = Wire::rand(rng, q);
            let xneg = x.negate();
            println!("{:?}", xneg);
            assert!(x != xneg);
            let y = xneg.negate();
            assert_eq!(x, y);
        }
    }

    #[test]
    fn zero() {
        let mut rng = thread_rng();
        for _ in 0..1000 {
            let q = 3 + (rng.gen_u16() % 110);
            let z = Wire::zero(q);
            let ds = z.digits();
            assert_eq!(ds, vec![0; ds.len()], "q={}", q);
        }
    }

    #[test]
    fn subzero() {
        let mut rng = thread_rng();
        for _ in 0..1000 {
            let q = rng.gen_modulus();
            let x = Wire::rand(&mut rng, q);
            let z = Wire::zero(q);
            assert_eq!(x.minus(&x), z);
        }
    }

    #[test]
    fn pluszero() {
        let mut rng = thread_rng();
        for _ in 0..1000 {
            let q = rng.gen_modulus();
            let x = Wire::rand(&mut rng, q);
            assert_eq!(x.plus(&Wire::zero(q)), x);
        }
    }

    #[test]
    fn arithmetic() {
        let mut rng = thread_rng();
        for _ in 0..1024 {
            let q = rng.gen_modulus();
            let x = Wire::rand(&mut rng, q);
            let y = Wire::rand(&mut rng, q);
            assert_eq!(x.cmul(0), Wire::zero(q));
            assert_eq!(x.cmul(q), Wire::zero(q));
            assert_eq!(x.plus(&x), x.cmul(2));
            assert_eq!(x.plus(&x).plus(&x), x.cmul(3));
            assert_eq!(x.negate().negate(), x);
            if q == 2 {
                assert_eq!(x.plus(&y), x.minus(&y));
            } else {
                assert_eq!(x.plus(&x.negate()), Wire::zero(q), "q={}", q);
                assert_eq!(x.minus(&y), x.plus(&y.negate()));
            }
            let mut w = x.clone();
            let z = w.plus(&y);
            w.plus_eq(&y);
            assert_eq!(w, z);

            w = x.clone();
            w.cmul_eq(2);
            assert_eq!(x.plus(&x), w);

            w = x.clone();
            w.negate_eq();
            assert_eq!(x.negate(), w);
        }
    }

    #[test]
    fn ndigits_correct() {
        let mut rng = thread_rng();
        for _ in 0..1024 {
            let q = rng.gen_modulus();
            let x = Wire::rand(&mut rng, q);
            assert_eq!(x.digits().len(), util::digits_per_u128(q));
        }
    }

    #[test]
    fn parallel_hash() {
        let n = 1000;
        let mut rng = thread_rng();
        let q = rng.gen_modulus();
        let ws = (0..n).map(|_| Wire::rand(&mut rng, q)).collect_vec();

        let hashes = crossbeam::scope(|scope| {
            let hs = ws
                .iter()
                .map(|w| scope.spawn(move |_| w.hash(Block::default())))
                .collect_vec();
            hs.into_iter().map(|h| h.join().unwrap()).collect_vec()
        })
        .unwrap();

        let should_be = ws.iter().map(|w| w.hash(Block::default())).collect_vec();

        assert_eq!(hashes, should_be);
    }
}<|MERGE_RESOLUTION|>--- conflicted
+++ resolved
@@ -26,13 +26,7 @@
 
 impl std::default::Default for Wire {
     fn default() -> Self {
-<<<<<<< HEAD
         Wire::Mod2 { val: Block::default() }
-=======
-        Wire::Mod2 {
-            val: Block::default(),
-        }
->>>>>>> 20b78191
     }
 }
 
@@ -100,13 +94,7 @@
     pub fn zero(q: u16) -> Self {
         match q {
             1 => panic!("[wire::zero] mod 1 not allowed!"),
-<<<<<<< HEAD
             2 => Wire::Mod2 { val: Block::default() },
-=======
-            2 => Wire::Mod2 {
-                val: Block::default(),
-            },
->>>>>>> 20b78191
             _ => Wire::ModN {
                 q,
                 ds: vec![0; util::digits_per_u128(q)],
